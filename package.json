{
  "name": "olgm",
  "version": "1.5.0",
  "description": "OpenLayers Google Maps integration library",
  "keywords": [
    "map",
    "mapping",
    "ol",
    "google maps"
  ],
  "private": true,
  "homepage": "http://mapgears.github.io/ol3-google-maps/",
  "scripts": {
    "lint": "eslint tasks test src/olgm examples",
    "pretest": "npm run lint",
    "test": "npm run karma -- --single-run",
    "karma": "karma start test/karma.config.js",
    "serve-examples": "webpack-dev-server --config examples/webpack/config.js --mode development --watch",
    "build-examples": "webpack --config examples/webpack/config.js --mode production",
    "build-package": "npm run transpile && npm run copy-css && npm run copy-readme && node tasks/prepare-package",
    "build-index": "npm run build-package && node tasks/generate-index",
    "build-legacy": "rm -rf build && npm run build-index && rollup --config config/rollup.js && cleancss --source-map src/olgm/olgm.css -o build/olgm.css",
    "copy-css": "cp src/olgm/olgm.css build/olgm/olgm.css",
    "copy-readme": "cp README.md build/olgm/",
    "transpile": "rm -rf build/olgm && mkdirp build && buble --input src/olgm --output build/olgm --no modules --sourcemap",
    "apidoc": "jsdoc config/jsdoc/api/index.md -c config/jsdoc/api/conf.json -P package.json -d build/apidoc",
    "publish": "npm run build-package && npm publish build/olgm"
  },
  "main": "index.js",
  "repository": {
    "type": "git",
    "url": "git://github.com/mapgears/ol3-google-maps.git"
  },
  "license": "MIT",
  "bugs": {
    "url": "https://github.com/mapgears/ol3-google-maps/issues"
  },
  "peerDependencies": {
    "ol": "^6.0.0"
  },
  "devDependencies": {
    "buble": "^0.19.3",
    "buble-loader": "^0.5.1",
    "chai": "^4.1.2",
    "clean-css-cli": "4.1.11",
    "copy-webpack-plugin": "^4.4.1",
    "coveralls": "3.0.1",
    "css-loader": "^3.0.0",
    "eslint": "6.3.0",
    "eslint-config-openlayers": "^12.0.0",
    "front-matter": "^2.1.2",
    "fs-extra": "^7.0.0",
    "glob": "^7.1.2",
    "handlebars": "4.1.2",
    "istanbul": "0.4.5",
    "jsdoc": "3.5.5",
    "karma": "^2.0.0",
    "karma-chai": "0.1.0",
    "karma-coverage": "^1.1.1",
    "karma-mocha": "1.3.0",
    "karma-phantomjs-launcher": "^1.0.4",
    "karma-sourcemap-loader": "^0.3.7",
    "karma-webpack": "4.0.0-beta.0",
    "marked": "0.4.0",
    "mkdirp": "^0.5.1",
    "mocha": "5.2.0",
<<<<<<< HEAD
    "ol": "^6.1.1",
    "ol-layerswitcher": "^2.0.0",
=======
    "ol": "5.0.3",
    "ol-layerswitcher": "^3.3.0",
>>>>>>> 490f1d27
    "phantomjs-prebuilt": "^2.1.16",
    "recast": "0.15.2",
    "rollup": "0.63.2",
    "rollup-plugin-buble": "0.19.2",
    "rollup-plugin-commonjs": "9.1.3",
    "rollup-plugin-node-resolve": "3.3.0",
    "rollup-plugin-sourcemaps": "0.4.2",
    "rollup-plugin-uglify": "4.0.0",
    "style-loader": "^0.23.1",
    "uglifyjs-webpack-plugin": "^1.2.5",
    "walk": "^2.3.9",
    "webpack": "4.16.0",
    "webpack-cli": "^3.0.8",
    "webpack-dev-server": "^3.1.4"
  },
  "eslintConfig": {
    "extends": "openlayers",
    "globals": {
      "google": false
    }
  },
  "sideEffects": [
    "olgm.css"
  ]
}<|MERGE_RESOLUTION|>--- conflicted
+++ resolved
@@ -64,13 +64,8 @@
     "marked": "0.4.0",
     "mkdirp": "^0.5.1",
     "mocha": "5.2.0",
-<<<<<<< HEAD
     "ol": "^6.1.1",
-    "ol-layerswitcher": "^2.0.0",
-=======
-    "ol": "5.0.3",
     "ol-layerswitcher": "^3.3.0",
->>>>>>> 490f1d27
     "phantomjs-prebuilt": "^2.1.16",
     "recast": "0.15.2",
     "rollup": "0.63.2",
